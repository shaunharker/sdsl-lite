--- conflicted
+++ resolved
@@ -165,13 +165,8 @@
             return *this;
         }
 
-<<<<<<< HEAD
-        bool operator==(const uint256_t& x) const {
-            return (m_lo == x.m_lo) and(m_mid == x.m_mid) and(m_high == x.m_high);
-=======
         inline bool operator==(const uint256_t& x) const {
             return (m_lo == x.m_lo) and (m_mid == x.m_mid) and (m_high == x.m_high);
->>>>>>> 38818249
         }
 
         inline bool operator!=(const uint256_t& x) const {
@@ -234,22 +229,7 @@
         }
 };
 
-<<<<<<< HEAD
-inline
-std::ostream& operator<<(std::ostream& os, const uint256_t& x)
-{
-    uint64_t X[4] = {(uint64_t)(x.m_high >> 64), (uint64_t)x.m_high, x.m_mid, x.m_lo};
-    for (int j=0; j < 4; ++j) {
-        for (int i=0; i < 16; ++i) {
-            os << std::hex << ((X[j]>>60)&0xFULL) << std::dec;
-            X[j] <<= 4;
-        }
-    }
-    return os;
-}
-=======
 std::ostream& operator<<(std::ostream& os, const uint256_t& x);
->>>>>>> 38818249
 
 } // end namespace
 
