#include <sdsl/suffix_arrays.hpp>
#include <sdsl/construct_lcp.hpp>
#include <sdsl/construct_bwt.hpp>
#include "sdsl/config.hpp" // for CMAKE_SOURCE_DIR
#include "gtest/gtest.h"
#include <vector>
#include <string>

namespace
{

typedef sdsl::int_vector<>::size_type size_type;
typedef std::map<std::string, void (*)(sdsl::cache_config&)> tMSFP;

// The fixture for testing class int_vector.
class LcpConstructTest : public ::testing::Test
{
    protected:
        LcpConstructTest():checkprefix("CHECK_") { }

        virtual ~LcpConstructTest() { }

        // If the constructor and destructor are not enough for setting up
        // and cleaning up each test, you can define the following methods:
        virtual void SetUp() {
            std::string prefix		= std::string(SDSL_XSTR(CMAKE_SOURCE_DIR))+"/test";
            std::string config_file = prefix + "/LcpConstructTest.config";
            std::string tc_prefix	= prefix + "/test_cases";
            std::vector<std::string> paths = sdsl::paths_from_config_file(config_file, tc_prefix.c_str());

<<<<<<< HEAD
	// If the constructor and destructor are not enough for setting up
	// and cleaning up each test, you can define the following methods:
	virtual void SetUp() {
		std::string prefix		= std::string(SDSL_XSTR(CMAKE_SOURCE_DIR))+"/test";
		std::string config_file = prefix + "/LcpConstructTest.config";
		std::string tc_prefix	= prefix + "/test_cases";
		std::vector<std::string> paths = sdsl::paths_from_config_file(config_file, tc_prefix.c_str());
						
		for ( size_t i = 0; i < paths.size(); ++i ) {
			std::string dirname = sdsl::util::dirname(paths[i]);
			std::string basename = sdsl::util::basename(paths[i]);
			test_cases.push_back( sdsl::cache_config(false, dirname, basename) );
		}
		lcp_function["construct_lcp_bwt_based"] = &sdsl::construct_lcp_bwt_based;
		lcp_function["construct_lcp_bwt_based2"] = &sdsl::construct_lcp_bwt_based2;
		lcp_function["construct_lcp_PHI"] = &sdsl::construct_lcp_PHI<8>;
		lcp_function["construct_lcp_semi_extern_PHI"] = &sdsl::construct_lcp_semi_extern_PHI;
// 		lcp_function["construct_lcp_simple_5n"] = &sdsl::construct_lcp_simple_5n; // fail on 100a.txt
		lcp_function["construct_lcp_go"] = &sdsl::construct_lcp_go;
		lcp_function["construct_lcp_goPHI"] = &sdsl::construct_lcp_goPHI;
// 		lcp_function["construct_lcp_go2"] = &sdsl::construct_lcp_go2; // fail on zarathustra.txt
=======
            for (size_t i = 0; i < paths.size(); ++i) {
                std::string dirname = sdsl::util::dirname(paths[i]);
                std::string basename = sdsl::util::basename(paths[i]);
                test_cases.push_back(sdsl::cache_config(false, dirname, basename));
            }
            lcp_function["construct_lcp_bwt_based"] = &sdsl::construct_lcp_bwt_based;
            lcp_function["construct_lcp_bwt_based2"] = &sdsl::construct_lcp_bwt_based2;
            lcp_function["construct_lcp_PHI"] = &sdsl::construct_lcp_PHI<8>;
>>>>>>> e014eb91

            for (size_t i=0; i< this->test_cases.size(); ++i) {
                uint8_t num_bytes = 1;
                {
                    // Prepare Input
                    std::string file = test_cases[i].dir+"/"+test_cases[i].id;
                    sdsl::int_vector<8> text;
                    ASSERT_EQ(true, sdsl::util::load_vector_from_file(text, file, num_bytes));
                    ASSERT_EQ(true, sdsl::contains_no_zero_symbol(text, file));
                    sdsl::append_zero_symbol(text);
                    ASSERT_EQ(true, sdsl::util::store_to_cache(text, sdsl::constants::KEY_TEXT, test_cases[i]));
                    // Construct SA
                    sdsl::int_vector<> sa(text.size(), 0, sdsl::bits::hi(text.size())+1);
                    sdsl::algorithm::calculate_sa((const unsigned char*)text.data(), text.size(), sa);
                    ASSERT_EQ(true, sdsl::util::store_to_cache(sa, sdsl::constants::KEY_SA, test_cases[i]));
                }
                {
                    // Construct BWT
                    sdsl::construct_bwt<8>(test_cases[i]);
                }
                {
                    // Construct LCP
                    sdsl::construct_lcp_kasai<8>(test_cases[i]);
                    std::rename(sdsl::util::cache_file_name(sdsl::constants::KEY_LCP, test_cases[i]).c_str(),
                                sdsl::util::cache_file_name((checkprefix+sdsl::constants::KEY_LCP), test_cases[i]).c_str());
                    test_cases[i].file_map.erase(sdsl::constants::KEY_LCP);
                }
            }
        }

        virtual void TearDown() {
            for (size_t i=0; i< this->test_cases.size(); ++i) {
                std::remove(sdsl::util::cache_file_name((checkprefix+sdsl::constants::KEY_LCP), test_cases[i]).c_str());
                sdsl::util::delete_all_files(test_cases[i].file_map);
            }
        }

        std::vector<sdsl::cache_config> test_cases;
        tMSFP lcp_function;
        std::string checkprefix;
};

TEST_F(LcpConstructTest, construct_lcp)
{
    for (tMSFP::const_iterator it = this->lcp_function.begin(), end = this->lcp_function.end(); it != end; ++it) {
        for (size_t i=0; i< this->test_cases.size(); ++i) {
            std::cout << (it->first) << " on test file " << sdsl::util::cache_file_name(sdsl::constants::KEY_TEXT, this->test_cases[i]) << std::endl;

            // Prepare LCP array construction
            sdsl::cache_config config_new = this->test_cases[i];

            // Construct LCP array
            (it->second)(this->test_cases[i]);

            // Check LCP array
            sdsl::int_vector<> lcp_check, lcp;
            std::string lcp_check_filename = sdsl::util::cache_file_name((checkprefix+sdsl::constants::KEY_LCP), this->test_cases[i]);
            std::string lcp_filename = sdsl::util::cache_file_name((sdsl::constants::KEY_LCP), this->test_cases[i]);
            ASSERT_EQ(true, sdsl::util::load_from_file(lcp_check, lcp_check_filename))
                    << (it->first) << " on test file " << this->test_cases[i].id << " could not load reference lcp array";
            ASSERT_EQ(true, sdsl::util::load_from_file(lcp, lcp_filename))
                    << (it->first) << " on test file " << this->test_cases[i].id << " could not load created lcp array";
            ASSERT_EQ(lcp_check.size(), lcp.size())
                    << (it->first) << " on test file " << this->test_cases[i].id << " lcp array size differ";
            for (size_type j=0; j<lcp_check.size() and j<lcp.size(); ++j) {
                ASSERT_EQ(lcp_check[j], lcp[j])
                        << (it->first) << " on test file '" << this->test_cases[i].id << "' value differ:"
                        << " lcp_check[" << j << "]=" << lcp_check[j] << "!=" << lcp[j] << "=lcp["<< j << "]";
            }
            // Clean up LCP array
            std::remove(sdsl::util::cache_file_name(sdsl::constants::KEY_LCP, config_new).c_str());
        }
    }
}

}  // namespace

int main(int argc, char** argv)
{
    ::testing::InitGoogleTest(&argc, argv);
    return RUN_ALL_TESTS();
}
<|MERGE_RESOLUTION|>--- conflicted
+++ resolved
@@ -13,22 +13,12 @@
 typedef std::map<std::string, void (*)(sdsl::cache_config&)> tMSFP;
 
 // The fixture for testing class int_vector.
-class LcpConstructTest : public ::testing::Test
-{
-    protected:
-        LcpConstructTest():checkprefix("CHECK_") { }
+class LcpConstructTest : public ::testing::Test {
+	protected:
+	LcpConstructTest():checkprefix("CHECK_") { }
 
-        virtual ~LcpConstructTest() { }
+	virtual ~LcpConstructTest() { }
 
-        // If the constructor and destructor are not enough for setting up
-        // and cleaning up each test, you can define the following methods:
-        virtual void SetUp() {
-            std::string prefix		= std::string(SDSL_XSTR(CMAKE_SOURCE_DIR))+"/test";
-            std::string config_file = prefix + "/LcpConstructTest.config";
-            std::string tc_prefix	= prefix + "/test_cases";
-            std::vector<std::string> paths = sdsl::paths_from_config_file(config_file, tc_prefix.c_str());
-
-<<<<<<< HEAD
 	// If the constructor and destructor are not enough for setting up
 	// and cleaning up each test, you can define the following methods:
 	virtual void SetUp() {
@@ -50,56 +40,44 @@
 		lcp_function["construct_lcp_go"] = &sdsl::construct_lcp_go;
 		lcp_function["construct_lcp_goPHI"] = &sdsl::construct_lcp_goPHI;
 // 		lcp_function["construct_lcp_go2"] = &sdsl::construct_lcp_go2; // fail on zarathustra.txt
-=======
-            for (size_t i = 0; i < paths.size(); ++i) {
-                std::string dirname = sdsl::util::dirname(paths[i]);
-                std::string basename = sdsl::util::basename(paths[i]);
-                test_cases.push_back(sdsl::cache_config(false, dirname, basename));
-            }
-            lcp_function["construct_lcp_bwt_based"] = &sdsl::construct_lcp_bwt_based;
-            lcp_function["construct_lcp_bwt_based2"] = &sdsl::construct_lcp_bwt_based2;
-            lcp_function["construct_lcp_PHI"] = &sdsl::construct_lcp_PHI<8>;
->>>>>>> e014eb91
 
-            for (size_t i=0; i< this->test_cases.size(); ++i) {
-                uint8_t num_bytes = 1;
-                {
-                    // Prepare Input
-                    std::string file = test_cases[i].dir+"/"+test_cases[i].id;
-                    sdsl::int_vector<8> text;
-                    ASSERT_EQ(true, sdsl::util::load_vector_from_file(text, file, num_bytes));
-                    ASSERT_EQ(true, sdsl::contains_no_zero_symbol(text, file));
-                    sdsl::append_zero_symbol(text);
-                    ASSERT_EQ(true, sdsl::util::store_to_cache(text, sdsl::constants::KEY_TEXT, test_cases[i]));
-                    // Construct SA
-                    sdsl::int_vector<> sa(text.size(), 0, sdsl::bits::hi(text.size())+1);
-                    sdsl::algorithm::calculate_sa((const unsigned char*)text.data(), text.size(), sa);
-                    ASSERT_EQ(true, sdsl::util::store_to_cache(sa, sdsl::constants::KEY_SA, test_cases[i]));
-                }
-                {
-                    // Construct BWT
-                    sdsl::construct_bwt<8>(test_cases[i]);
-                }
-                {
-                    // Construct LCP
-                    sdsl::construct_lcp_kasai<8>(test_cases[i]);
-                    std::rename(sdsl::util::cache_file_name(sdsl::constants::KEY_LCP, test_cases[i]).c_str(),
-                                sdsl::util::cache_file_name((checkprefix+sdsl::constants::KEY_LCP), test_cases[i]).c_str());
-                    test_cases[i].file_map.erase(sdsl::constants::KEY_LCP);
-                }
-            }
-        }
+		for (size_t i=0; i< this->test_cases.size(); ++i) {
+			uint8_t num_bytes = 1;
+			{
+				// Prepare Input
+				std::string file = test_cases[i].dir+"/"+test_cases[i].id;
+				sdsl::int_vector<8> text;
+				ASSERT_EQ(true, sdsl::util::load_vector_from_file(text, file, num_bytes));
+				ASSERT_EQ(true, sdsl::contains_no_zero_symbol(text, file) );
+				sdsl::append_zero_symbol(text);
+				ASSERT_EQ(true, sdsl::util::store_to_cache(text, sdsl::constants::KEY_TEXT, test_cases[i]));
+				// Construct SA
+				sdsl::int_vector<> sa(text.size(), 0, sdsl::bits::hi(text.size())+1);
+				sdsl::algorithm::calculate_sa((const unsigned char*)text.data(), text.size(), sa);
+				ASSERT_EQ(true, sdsl::util::store_to_cache(sa, sdsl::constants::KEY_SA, test_cases[i]));
+			}
+			{// Construct BWT
+				sdsl::construct_bwt<8>(test_cases[i]);
+			}
+			{// Construct LCP
+				sdsl::construct_lcp_kasai<8>(test_cases[i]);
+				std::rename(sdsl::util::cache_file_name(sdsl::constants::KEY_LCP, test_cases[i]).c_str(), 
+					        sdsl::util::cache_file_name((checkprefix+sdsl::constants::KEY_LCP), test_cases[i]).c_str());
+				test_cases[i].file_map.erase(sdsl::constants::KEY_LCP);
+			}
+		}
+	}
 
-        virtual void TearDown() {
-            for (size_t i=0; i< this->test_cases.size(); ++i) {
-                std::remove(sdsl::util::cache_file_name((checkprefix+sdsl::constants::KEY_LCP), test_cases[i]).c_str());
-                sdsl::util::delete_all_files(test_cases[i].file_map);
-            }
-        }
+	virtual void TearDown() {
+		for (size_t i=0; i< this->test_cases.size(); ++i) {
+			std::remove(sdsl::util::cache_file_name((checkprefix+sdsl::constants::KEY_LCP), test_cases[i]).c_str());
+			sdsl::util::delete_all_files(test_cases[i].file_map);
+		}
+	}
 
-        std::vector<sdsl::cache_config> test_cases;
-        tMSFP lcp_function;
-        std::string checkprefix;
+	std::vector<sdsl::cache_config> test_cases;
+	tMSFP lcp_function;
+	std::string checkprefix;
 };
 
 TEST_F(LcpConstructTest, construct_lcp)
