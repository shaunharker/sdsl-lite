--- conflicted
+++ resolved
@@ -1,5 +1,3 @@
-<<<<<<< HEAD
-=======
 #include "sdsl/sfstream.hpp"
 #include "sdsl/util.hpp"
 #include <iostream>
@@ -288,5 +286,4 @@
     return m_streambuf; // streambuf closes the file on destruction
 }
 
-}// end namespace sdsl
->>>>>>> 85bf8e00
+}// end namespace sdsl